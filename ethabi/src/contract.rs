--- conflicted
+++ resolved
@@ -79,16 +79,12 @@
 	/// Get the function named `name`, the first if there are overloaded
 	/// versions of the same function.
 	pub fn function(&self, name: &str) -> errors::Result<&Function> {
-<<<<<<< HEAD
-		self.functions.get(name).ok_or_else(|| Error::InvalidName(name.to_owned()).into())
-=======
 		self.functions
 			.get(name)
 			.into_iter()
 			.flatten()
 			.next()
-			.ok_or_else(|| ErrorKind::InvalidName(name.to_owned()).into())
->>>>>>> b4ae8966
+			.ok_or_else(|| Error::InvalidName(name.to_owned()))
 	}
 
 	/// Get the contract event named `name`, the first if there are multiple.
@@ -109,7 +105,7 @@
 	pub fn functions_by_name(&self, name: &str) -> errors::Result<&Vec<Function>> {
 		self.functions
 			.get(name)
-			.ok_or_else(|| ErrorKind::InvalidName(name.to_owned()).into())
+			.ok_or_else(|| Error::InvalidName(name.to_owned()))
 	}
 
 	/// Iterate over all functions of the contract in arbitrary order.
